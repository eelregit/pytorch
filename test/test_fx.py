--- conflicted
+++ resolved
@@ -723,31 +723,6 @@
         with self.assertRaisesRegex(AssertionError, message):
             traced(torch.rand(4, 3))
 
-<<<<<<< HEAD
-    def test_get_all_users_of(self):
-        graph : torch.fx.Graph = torch.fx.Graph()
-        a : torch.fx.Node = graph.create_node('placeholder', 'x')
-        b : torch.fx.Node = graph.create_node('call_module', 'linear_mod', args=(a,))
-        c : torch.fx.Node = graph.create_node('get_attr', 'y_attr')
-        d : torch.fx.Node = graph.create_node('call_function', operator.add, args=(b, c))
-        graph.output(d)
-        linear_mod : torch.nn.Module = torch.nn.Linear(3, 4)
-        add_param : torch.Tensor = torch.rand(3, 4)
-        gm : torch.fx.GraphModule = torch.fx.GraphModule(
-            {'linear_mod': linear_mod, 'y_attr' : add_param}, graph)
-        expected_uses: Dict[int, List[int]] = {
-            0: [1],
-            1: [3],
-            2: [3],
-            3: [4],
-            4: [],
-        }
-        for i, node in enumerate(graph.nodes):
-            user_indexes = GraphManipulation.get_all_users_of(gm, i)
-            assert user_indexes == expected_uses[i]
-
-=======
->>>>>>> f010df35
     def test_copy_no_remap(self):
         traced = symbolic_trace(SimpleTest())
         g = traced.graph
@@ -795,8 +770,6 @@
 
         # Test shape propogation and make sure results match actual
         self.assertEqual(output_shape, ref_out.shape)
-<<<<<<< HEAD
-=======
 
     def test_fn_type_annotations(self):
         class Foo(torch.nn.Module):
@@ -817,7 +790,6 @@
                                               type_expr=List[float])
         output : torch.fx.Node = graph.output(b)
         self.assertTrue('typing.List[float]' in str(graph))
->>>>>>> f010df35
 
     def test_find_single_partition(self):
         class testModule(torch.nn.Module):
@@ -841,8 +813,6 @@
             assert(r.input_nodes == d.input_nodes)
             assert(r.output_nodes == d.output_nodes)
 
-<<<<<<< HEAD
-=======
     def test_subgraph_creation(self):
         class MyModule(torch.nn.Module):
             def __init__(self):
@@ -880,7 +850,6 @@
 
         self.assertEqual(orig_out, submodules_out)
 
->>>>>>> f010df35
     @skipIfNoTorchVision
     def test_replace_uses(self):
         rn18 = resnet18()
@@ -891,11 +860,7 @@
                     return False
                 return super().is_leaf_module(m, qualname)
 
-<<<<<<< HEAD
-        rn18_traced = LowerReluTracer().trace(rn18)
-=======
         rn18_traced = GraphModule(rn18, LowerReluTracer().trace(rn18))
->>>>>>> f010df35
 
         to_erase = []
         for node in rn18_traced.graph.nodes:
@@ -952,11 +917,7 @@
         for node in traced.graph.nodes:
             # Test deleting with uses both in another Node and at the output
             if node.target in [operator.add, torch.relu]:
-<<<<<<< HEAD
-                with self.assertRaisesRegex(RuntimeError, 'but it still had .* uses in the graph!'):
-=======
                 with self.assertRaisesRegex(RuntimeError, 'but it still had .* users in the graph'):
->>>>>>> f010df35
                     traced.graph.erase_node(node)
 
     def test_find_uses(self):
@@ -969,20 +930,12 @@
         graph.output((y + z + u).node)
         graph.lint()
 
-<<<<<<< HEAD
-        uses_of_x = x.node.find_uses()
-        self.assertEqual(len(uses_of_x), 3)
-        expected_ops = ['relu', 'add', 'neg']
-        for node, expected in zip(uses_of_x, expected_ops):
-            assert expected in node.name
-=======
         users_of_x = x.node.users
         self.assertEqual(len(users_of_x), 3)
         expected_ops = set(['relu', 'add', 'neg'])
         for use in users_of_x:
             assert any(use.name.startswith(prefix) for prefix in expected_ops)
 
->>>>>>> f010df35
 
     def test_multi_insert_point(self):
         graph = torch.fx.Graph()
@@ -1000,8 +953,6 @@
         for node, expected in zip(graph.nodes, expected_ops):
             assert expected in node.name
 
-<<<<<<< HEAD
-=======
     def test_reassign_args_kwargs_uses(self):
         graph = torch.fx.Graph()
         x, y = Proxy(graph.placeholder('x')), Proxy(graph.placeholder('y'))
@@ -1018,6 +969,5 @@
         z.node.args = (y.node, y.node)
         self.assertEqual(x.node.users.keys(), [zed.node])
 
->>>>>>> f010df35
 if __name__ == '__main__':
     run_tests()