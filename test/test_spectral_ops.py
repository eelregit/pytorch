--- conflicted
+++ resolved
@@ -821,11 +821,6 @@
                 self.assertEqual(x_roundtrip, x)
 
 
-<<<<<<< HEAD
-    @onlyOnCPUAndCUDA
-    @skipCUDAIfRocm
-=======
->>>>>>> fee470d8
     @skipCPUIfNoMkl
     @dtypes(torch.cdouble)
     def test_complex_stft_definition(self, device, dtype):
@@ -879,11 +874,6 @@
                                 center=center, normalized=normalized)
             self.assertEqual(expected, actual)
 
-<<<<<<< HEAD
-    @onlyOnCPUAndCUDA
-    @skipCUDAIfRocm
-=======
->>>>>>> fee470d8
     @skipCPUIfNoMkl
     @dtypes(torch.cdouble)
     def test_complex_istft_real_equiv(self, device, dtype):
@@ -910,11 +900,6 @@
                                  return_complex=True)
             self.assertEqual(expected, actual)
 
-<<<<<<< HEAD
-    @onlyOnCPUAndCUDA
-    @skipCUDAIfRocm
-=======
->>>>>>> fee470d8
     @skipCPUIfNoMkl
     def test_complex_stft_onesided(self, device):
         # stft of complex input cannot be onesided
@@ -944,11 +929,6 @@
         # with self.assertRaisesRegex(RuntimeError, 'stft requires the return_complex parameter'):
         #     y = x.stft(10, pad_mode='constant')
 
-<<<<<<< HEAD
-    @onlyOnCPUAndCUDA
-    @skipCUDAIfRocm
-=======
->>>>>>> fee470d8
     @skipCPUIfNoMkl
     def test_fft_input_modification(self, device):
         # FFT functions should not modify their input (gh-34551)
