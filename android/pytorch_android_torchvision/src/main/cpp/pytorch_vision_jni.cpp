#include <cassert>
#include <cmath>
#include <vector>

#include "jni.h"

namespace pytorch_vision_jni {

static void imageYUV420CenterCropToFloatBuffer(
    JNIEnv* jniEnv,
    jclass,
    jobject yBuffer,
    jint yRowStride,
    jint yPixelStride,
    jobject uBuffer,
    jobject vBuffer,
    jint uRowStride,
    jint uvPixelStride,
    jint imageWidth,
    jint imageHeight,
    jint rotateCWDegrees,
    jint tensorWidth,
    jint tensorHeight,
    jfloatArray jnormMeanRGB,
    jfloatArray jnormStdRGB,
    jobject outBuffer,
    jint outOffset,
    jint memoryFormatCode) {
  constexpr static int32_t kMemoryFormatContiguous = 1;
  constexpr static int32_t kMemoryFormatChannelsLast = 2;

  float* outData = (float*)jniEnv->GetDirectBufferAddress(outBuffer);

  jfloat normMeanRGB[3];
  jfloat normStdRGB[3];
  jniEnv->GetFloatArrayRegion(jnormMeanRGB, 0, 3, normMeanRGB);
  jniEnv->GetFloatArrayRegion(jnormStdRGB, 0, 3, normStdRGB);
  int widthAfterRtn = imageWidth;
  int heightAfterRtn = imageHeight;
  bool oddRotation = rotateCWDegrees == 90 || rotateCWDegrees == 270;
  if (oddRotation) {
    widthAfterRtn = imageHeight;
    heightAfterRtn = imageWidth;
  }

  int cropWidthAfterRtn = widthAfterRtn;
  int cropHeightAfterRtn = heightAfterRtn;

  if (tensorWidth * heightAfterRtn <= tensorHeight * widthAfterRtn) {
    cropWidthAfterRtn = tensorWidth * heightAfterRtn / tensorHeight;
  } else {
    cropHeightAfterRtn = tensorHeight * widthAfterRtn / tensorWidth;
  }

  int cropWidthBeforeRtn = cropWidthAfterRtn;
  int cropHeightBeforeRtn = cropHeightAfterRtn;
  if (oddRotation) {
    cropWidthBeforeRtn = cropHeightAfterRtn;
    cropHeightBeforeRtn = cropWidthAfterRtn;
  }

  const int offsetX = (imageWidth - cropWidthBeforeRtn) / 2.f;
  const int offsetY = (imageHeight - cropHeightBeforeRtn) / 2.f;

  const uint8_t* yData = (uint8_t*)jniEnv->GetDirectBufferAddress(yBuffer);
  const uint8_t* uData = (uint8_t*)jniEnv->GetDirectBufferAddress(uBuffer);
  const uint8_t* vData = (uint8_t*)jniEnv->GetDirectBufferAddress(vBuffer);

  float scale = cropWidthAfterRtn / tensorWidth;
  int uvRowStride = uRowStride;
  int cropXMult = 1;
  int cropYMult = 1;
  int cropXAdd = offsetX;
  int cropYAdd = offsetY;
  if (rotateCWDegrees == 90) {
    cropYMult = -1;
    cropYAdd = offsetY + (cropHeightBeforeRtn - 1);
  } else if (rotateCWDegrees == 180) {
    cropXMult = -1;
    cropXAdd = offsetX + (cropWidthBeforeRtn - 1);
    cropYMult = -1;
    cropYAdd = offsetY + (cropHeightBeforeRtn - 1);
  } else if (rotateCWDegrees == 270) {
    cropXMult = -1;
    cropXAdd = offsetX + (cropWidthBeforeRtn - 1);
  }

  float normMeanRm255 = 255 * normMeanRGB[0];
  float normMeanGm255 = 255 * normMeanRGB[1];
  float normMeanBm255 = 255 * normMeanRGB[2];
  float normStdRm255 = 255 * normStdRGB[0];
  float normStdGm255 = 255 * normStdRGB[1];
  float normStdBm255 = 255 * normStdRGB[2];

  int xBeforeRtn, yBeforeRtn;
  int yi, yIdx, uvIdx, ui, vi, a0, ri, gi, bi;
  int channelSize = tensorWidth * tensorHeight;
  // A bit of code duplication to avoid branching in the cycles
  if (memoryFormatCode == kMemoryFormatContiguous) {
    int wr = outOffset;
    int wg = wr + channelSize;
    int wb = wg + channelSize;
    for (int y = 0; y < tensorHeight; y++) {
      for (int x = 0; x < tensorWidth; x++) {
        xBeforeRtn = cropXAdd + cropXMult * (int)(x * scale);
        yBeforeRtn = cropYAdd + cropYMult * (int)(y * scale);
        yIdx = yBeforeRtn * yRowStride + xBeforeRtn * yPixelStride;
        uvIdx = (yBeforeRtn >> 1) * uvRowStride + xBeforeRtn * uvPixelStride;
        ui = uData[uvIdx];
        vi = vData[uvIdx];
        a0 = 1192 * (yData[yIdx] - 16);
        ri = (a0 + 1634 * (vi - 128)) >> 10;
        gi = (a0 - 832 * (vi - 128) - 400 * (ui - 128)) >> 10;
        bi = (a0 + 2066 * (ui - 128)) >> 10;
        outData[wr++] = (clamp0255(ri) - normMeanRm255) / normStdRm255;
        outData[wg++] = (clamp0255(gi) - normMeanGm255) / normStdGm255;
        outData[wb++] = (clamp0255(bi) - normMeanBm255) / normStdBm255;
      }
    }
  } else if (memoryFormatCode == kMemoryFormatChannelsLast) {
    int wc = outOffset;
    for (int y = 0; y < tensorHeight; y++) {
<<<<<<< HEAD
      for (int x = 0; x < tensorWidth; x++) {
        xBeforeRtn = cropXAdd + cropXMult * (int)(x * scale);
        yBeforeRtn = cropYAdd + cropYMult * (int)(y * scale);
        yIdx = yBeforeRtn * yRowStride + xBeforeRtn * yPixelStride;
        uvIdx = (yBeforeRtn >> 1) * uvRowStride + xBeforeRtn * uvPixelStride;
        ui = uData[uvIdx];
        vi = vData[uvIdx];
        a0 = 1192 * (yData[yIdx] - 16);
        ri = (a0 + 1634 * (vi - 128)) >> 10;
        gi = (a0 - 832 * (vi - 128) - 400 * (ui - 128)) >> 10;
        bi = (a0 + 2066 * (ui - 128)) >> 10;
        outData[++wc] = (clamp0255(ri) - normMeanRm255) / normStdRm255;
        outData[++wc] = (clamp0255(gi) - normMeanGm255) / normStdGm255;
        outData[++wc] = (clamp0255(bi) - normMeanBm255) / normStdBm255;
      }
=======
      xBeforeRtn = cropXAdd + cropXMult * (int)(x * scale);
      yBeforeRtn = cropYAdd + cropYMult * (int)(y * scale);
      yIdx = yBeforeRtn * yRowStride + xBeforeRtn * yPixelStride;
      uvIdx = (yBeforeRtn >> 1) * uvRowStride + (xBeforeRtn >> 1) * uvPixelStride;
      ui = uData[uvIdx];
      vi = vData[uvIdx];
      yi = yData[yIdx];
      yi = (yi - 16) < 0 ? 0 : (yi - 16);
      ui -= 128;
      vi -= 128;
      a0 = 1192 * yi;
      ri = (a0 + 1634 * vi) >> 10;
      gi = (a0 - 833 * vi - 400 * ui) >> 10;
      bi = (a0 + 2066 * ui) >> 10;
      ri = ri > 255 ? 255 : ri < 0 ? 0 : ri;
      gi = gi > 255 ? 255 : gi < 0 ? 0 : gi;
      bi = bi > 255 ? 255 : bi < 0 ? 0 : bi;
      outData[wr++] = (ri - normMeanRm255) / normStdRm255;
      outData[wg++] = (gi - normMeanGm255) / normStdGm255;
      outData[wb++] = (bi - normMeanBm255) / normStdBm255;
>>>>>>> 5d95a64d
    }
  } else {
    jclass Exception = jniEnv->FindClass("java/lang/IllegalArgumentException");
    jniEnv->ThrowNew(Exception,"Illegal memory format code");
  }
}
} // namespace pytorch_vision_jni

JNIEXPORT jint JNI_OnLoad(JavaVM* vm, void*) {
  JNIEnv* env;
  if (vm->GetEnv(reinterpret_cast<void**>(&env), JNI_VERSION_1_6) != JNI_OK) {
    return JNI_ERR;
  }

  jclass c =
      env->FindClass("org/pytorch/torchvision/TensorImageUtils$NativePeer");
  if (c == nullptr) {
    return JNI_ERR;
  }

  static const JNINativeMethod methods[] = {
      {"imageYUV420CenterCropToFloatBuffer",
       "(Ljava/nio/ByteBuffer;IILjava/nio/ByteBuffer;Ljava/nio/ByteBuffer;IIIIIII[F[FLjava/nio/Buffer;I)V",
       (void*)pytorch_vision_jni::imageYUV420CenterCropToFloatBuffer},
  };
  int rc = env->RegisterNatives(
      c, methods, sizeof(methods) / sizeof(JNINativeMethod));

  if (rc != JNI_OK) {
    return rc;
  }

  return JNI_VERSION_1_6;
}<|MERGE_RESOLUTION|>--- conflicted
+++ resolved
@@ -105,59 +105,50 @@
         xBeforeRtn = cropXAdd + cropXMult * (int)(x * scale);
         yBeforeRtn = cropYAdd + cropYMult * (int)(y * scale);
         yIdx = yBeforeRtn * yRowStride + xBeforeRtn * yPixelStride;
-        uvIdx = (yBeforeRtn >> 1) * uvRowStride + xBeforeRtn * uvPixelStride;
+        uvIdx = (yBeforeRtn >> 1) * uvRowStride + (xBeforeRtn >> 1) * uvPixelStride;
         ui = uData[uvIdx];
         vi = vData[uvIdx];
-        a0 = 1192 * (yData[yIdx] - 16);
-        ri = (a0 + 1634 * (vi - 128)) >> 10;
-        gi = (a0 - 832 * (vi - 128) - 400 * (ui - 128)) >> 10;
-        bi = (a0 + 2066 * (ui - 128)) >> 10;
-        outData[wr++] = (clamp0255(ri) - normMeanRm255) / normStdRm255;
-        outData[wg++] = (clamp0255(gi) - normMeanGm255) / normStdGm255;
-        outData[wb++] = (clamp0255(bi) - normMeanBm255) / normStdBm255;
+        yi = yData[yIdx];
+        yi = (yi - 16) < 0 ? 0 : (yi - 16);
+        ui -= 128;
+        vi -= 128;
+        a0 = 1192 * yi;
+        ri = (a0 + 1634 * vi) >> 10;
+        gi = (a0 - 833 * vi - 400 * ui) >> 10;
+        bi = (a0 + 2066 * ui) >> 10;
+        ri = ri > 255 ? 255 : ri < 0 ? 0 : ri;
+        gi = gi > 255 ? 255 : gi < 0 ? 0 : gi;
+        bi = bi > 255 ? 255 : bi < 0 ? 0 : bi;
+        outData[wr++] = (ri - normMeanRm255) / normStdRm255;
+        outData[wg++] = (gi - normMeanGm255) / normStdGm255;
+        outData[wb++] = (bi - normMeanBm255) / normStdBm255;
       }
     }
   } else if (memoryFormatCode == kMemoryFormatChannelsLast) {
     int wc = outOffset;
     for (int y = 0; y < tensorHeight; y++) {
-<<<<<<< HEAD
       for (int x = 0; x < tensorWidth; x++) {
         xBeforeRtn = cropXAdd + cropXMult * (int)(x * scale);
         yBeforeRtn = cropYAdd + cropYMult * (int)(y * scale);
         yIdx = yBeforeRtn * yRowStride + xBeforeRtn * yPixelStride;
-        uvIdx = (yBeforeRtn >> 1) * uvRowStride + xBeforeRtn * uvPixelStride;
+        uvIdx = (yBeforeRtn >> 1) * uvRowStride + (xBeforeRtn >> 1) * uvPixelStride;
         ui = uData[uvIdx];
         vi = vData[uvIdx];
-        a0 = 1192 * (yData[yIdx] - 16);
-        ri = (a0 + 1634 * (vi - 128)) >> 10;
-        gi = (a0 - 832 * (vi - 128) - 400 * (ui - 128)) >> 10;
-        bi = (a0 + 2066 * (ui - 128)) >> 10;
-        outData[++wc] = (clamp0255(ri) - normMeanRm255) / normStdRm255;
-        outData[++wc] = (clamp0255(gi) - normMeanGm255) / normStdGm255;
-        outData[++wc] = (clamp0255(bi) - normMeanBm255) / normStdBm255;
+        yi = yData[yIdx];
+        yi = (yi - 16) < 0 ? 0 : (yi - 16);
+        ui -= 128;
+        vi -= 128;
+        a0 = 1192 * yi;
+        ri = (a0 + 1634 * vi) >> 10;
+        gi = (a0 - 833 * vi - 400 * ui) >> 10;
+        bi = (a0 + 2066 * ui) >> 10;
+        ri = ri > 255 ? 255 : ri < 0 ? 0 : ri;
+        gi = gi > 255 ? 255 : gi < 0 ? 0 : gi;
+        bi = bi > 255 ? 255 : bi < 0 ? 0 : bi;
+        outData[wc++] = (ri - normMeanRm255) / normStdRm255;
+        outData[wc++] = (gi - normMeanGm255) / normStdGm255;
+        outData[wc++] = (bi - normMeanBm255) / normStdBm255;
       }
-=======
-      xBeforeRtn = cropXAdd + cropXMult * (int)(x * scale);
-      yBeforeRtn = cropYAdd + cropYMult * (int)(y * scale);
-      yIdx = yBeforeRtn * yRowStride + xBeforeRtn * yPixelStride;
-      uvIdx = (yBeforeRtn >> 1) * uvRowStride + (xBeforeRtn >> 1) * uvPixelStride;
-      ui = uData[uvIdx];
-      vi = vData[uvIdx];
-      yi = yData[yIdx];
-      yi = (yi - 16) < 0 ? 0 : (yi - 16);
-      ui -= 128;
-      vi -= 128;
-      a0 = 1192 * yi;
-      ri = (a0 + 1634 * vi) >> 10;
-      gi = (a0 - 833 * vi - 400 * ui) >> 10;
-      bi = (a0 + 2066 * ui) >> 10;
-      ri = ri > 255 ? 255 : ri < 0 ? 0 : ri;
-      gi = gi > 255 ? 255 : gi < 0 ? 0 : gi;
-      bi = bi > 255 ? 255 : bi < 0 ? 0 : bi;
-      outData[wr++] = (ri - normMeanRm255) / normStdRm255;
-      outData[wg++] = (gi - normMeanGm255) / normStdGm255;
-      outData[wb++] = (bi - normMeanBm255) / normStdBm255;
->>>>>>> 5d95a64d
     }
   } else {
     jclass Exception = jniEnv->FindClass("java/lang/IllegalArgumentException");
