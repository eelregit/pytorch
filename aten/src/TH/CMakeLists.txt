set(Aten_TH_AVX_extra_src)

set(hdr
  THGeneral.h THHalf.h THAllocator.h THStorage.h THStorageFunctions.h THTensor.h THTensorApply.h THBlas.h
  THLapack.h THVector.h )

set(ATen_TH_SRCS
  ${CMAKE_CURRENT_SOURCE_DIR}/THGeneral.cpp
  ${CMAKE_CURRENT_SOURCE_DIR}/THAllocator.cpp
  ${CMAKE_CURRENT_SOURCE_DIR}/THStorageFunctions.cpp
  ${CMAKE_CURRENT_SOURCE_DIR}/THTensor.cpp
  ${CMAKE_CURRENT_SOURCE_DIR}/THTensorMath.cpp
  ${CMAKE_CURRENT_SOURCE_DIR}/THTensorMoreMath.cpp
  ${CMAKE_CURRENT_SOURCE_DIR}/THTensorEvenMoreMath.cpp
  ${CMAKE_CURRENT_SOURCE_DIR}/THTensorLapack.cpp
  ${CMAKE_CURRENT_SOURCE_DIR}/THBlas.cpp
  ${CMAKE_CURRENT_SOURCE_DIR}/THLapack.cpp
  )
# Remember that PARENT_SCOPE variables are not in the current scope
set(ATen_TH_SRCS ${ATen_TH_SRCS} PARENT_SCOPE)
set(ATen_CPU_SRCS ${ATen_CPU_SRCS} ${ATen_TH_SRCS} PARENT_SCOPE)

# Aten_TH_AVX_extra_src is used in aten/src/ATen/CMakeLists.txt
# when built with BUILD_LITE_INTERPRETER=1
set(Aten_TH_AVX_extra_src ${Aten_TH_AVX_extra_src} PARENT_SCOPE)
######################################################


set(ATen_CPU_INCLUDE ${ATen_CPU_INCLUDE}
  ${CMAKE_CURRENT_BINARY_DIR}
  ${CMAKE_CURRENT_SOURCE_DIR}
PARENT_SCOPE)

set(ATen_CUDA_INCLUDE ${ATen_CUDA_INCLUDE}
  ${CMAKE_CURRENT_BINARY_DIR}
  ${CMAKE_CURRENT_SOURCE_DIR}
PARENT_SCOPE)

configure_file(THGeneral.h.in "${CMAKE_CURRENT_BINARY_DIR}/THGeneral.h")


install(FILES
  TH.h
  THAllocator.h
  THBlas.h
  ${CMAKE_CURRENT_BINARY_DIR}/THGeneral.h
  THGenerateAllTypes.h
  THGenerateBFloat16Type.h
  THGenerateBoolType.h
  THGenerateDoubleType.h
  THGenerateFloatType.h
  THGenerateHalfType.h
  THGenerateComplexFloatType.h
  THGenerateComplexDoubleType.h
  THGenerateLongType.h
  THGenerateIntType.h
  THGenerateShortType.h
  THGenerateCharType.h
  THGenerateByteType.h
  THGenerateFloatTypes.h
  THGenerateComplexTypes.h
  THGenerateIntTypes.h
  THGenerateQUInt8Type.h
  THGenerateQUInt4x2Type.h
  THGenerateQInt8Type.h
  THGenerateQInt32Type.h
  THGenerateQTypes.h
  THLapack.h
  THStorage.h
  THStorageFunctions.h
  THTensor.h
  THTensorApply.h
  THTensorDimApply.h
  THVector.h
  THHalf.h
  THTensor.hpp
  THStorageFunctions.hpp
  DESTINATION "${ATEN_INSTALL_INCLUDE_SUBDIR}/TH")

install(FILES
  generic/THBlas.cpp
  generic/THBlas.h
  generic/THLapack.cpp
  generic/THLapack.h
  generic/THStorage.cpp
  generic/THStorage.h
  generic/THStorageCopy.cpp
  generic/THStorageCopy.h
  generic/THTensor.cpp
  generic/THTensor.h
  generic/THTensor.hpp
  generic/THTensorLapack.cpp
  generic/THTensorLapack.h
  generic/THTensorMath.cpp
  generic/THTensorMath.h
<<<<<<< HEAD
  generic/THTensorRandom.cpp
  generic/THTensorRandom.h
=======
>>>>>>> fee470d8
  generic/THVector.h
  # See Note [TH abstraction violation]
  generic/THTensorFastGetSet.hpp
  DESTINATION "${ATEN_INSTALL_INCLUDE_SUBDIR}/TH/generic")<|MERGE_RESOLUTION|>--- conflicted
+++ resolved
@@ -93,11 +93,6 @@
   generic/THTensorLapack.h
   generic/THTensorMath.cpp
   generic/THTensorMath.h
-<<<<<<< HEAD
-  generic/THTensorRandom.cpp
-  generic/THTensorRandom.h
-=======
->>>>>>> fee470d8
   generic/THVector.h
   # See Note [TH abstraction violation]
   generic/THTensorFastGetSet.hpp
