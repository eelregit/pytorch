#pragma once
#include <ATen/ATen.h>

namespace at {
namespace native {
namespace {

// Check foreach API restrictions
// - Tensor lists must be non-empty.
// - All tensors in all lists must have the same dtype.
// - All TensorLists and ScalarLists must have the same number of elements.
// - Corresponding tensors must have the same size.

// Check if tensor list has a boolean tensor
bool has_int_or_bool_tensor(TensorList tensors) {
    bool has_integral = false;
    for (auto t : tensors) {
        if (at::isIntegralType(t.scalar_type(), /*includeBool=*/true)) {
            has_integral = true;
        }
    }
    return has_integral;
}

void check_foreach_api_restrictions(TensorList tensors) {
  TORCH_CHECK(tensors.size() > 0, "Tensor list must have at least one tensor.");
}

void check_foreach_api_restrictions(TensorList tensors, ArrayRef<Scalar> scalars) {
  check_foreach_api_restrictions(tensors);
  TORCH_CHECK(tensors.size() == scalars.size(), "Tensor list must have same number of elements as scalar list.");
}

void check_foreach_api_restrictions(TensorList tensors1, TensorList tensors2) {
  TORCH_CHECK(tensors1.size() > 0, "Tensor list must have at least one tensor.");
  TORCH_CHECK(tensors2.size() > 0, "Tensor list must have at least one tensor.");
  TORCH_CHECK(tensors1.size() == tensors2.size(), "Tensor lists must have the same number of tensors, got ", tensors1.size(), " and ", tensors2.size());

  for (int i = 0; i < tensors1.size(); i++) {
    TORCH_CHECK(tensors1[i].sizes() == tensors2[i].sizes(), "Corresponding tensors in lists must have the same size, got ", tensors1[i].sizes(), " and ", tensors2[i].sizes());
  }
}

void check_foreach_api_restrictions(TensorList tensors1, TensorList tensors2, TensorList tensors3) {
  TORCH_CHECK(tensors1.size() > 0, "Tensor list must have at least one tensor.");
  TORCH_CHECK(tensors2.size() > 0, "Tensor list must have at least one tensor.");
  TORCH_CHECK(tensors3.size() > 0, "Tensor list must have at least one tensor.");
  TORCH_CHECK(tensors1.size() == tensors2.size(), "Tensor lists must have the same number of tensors, got ", tensors1.size(), " and ", tensors2.size());
  TORCH_CHECK(tensors1.size() == tensors3.size(), "Tensor lists must have the same number of tensors, got ", tensors1.size(), " and ", tensors3.size());

  for (int i = 0; i < tensors1.size(); i++) {
    TORCH_CHECK(tensors1[i].sizes() == tensors2[i].sizes(), "Corresponding tensors in lists must have the same size, got ", tensors1[i].sizes(), " and ", tensors2[i].sizes());
    TORCH_CHECK(tensors1[i].sizes() == tensors3[i].sizes(), "Corresponding tensors in lists must have the same size, got ", tensors1[i].sizes(), " and ", tensors3[i].sizes());
  }
}

void check_foreach_api_restrictions(TensorList tensors1, TensorList tensors2, TensorList tensors3, ArrayRef<Scalar> scalars) {
  check_foreach_api_restrictions(tensors1, tensors2, tensors3);
  TORCH_CHECK(tensors1.size() == scalars.size(), "Tensor list must have same number of elements as scalar list, got ", tensors1.size(), " and ", scalars.size());
}

// To go via 'fast' path, several conditions must be satisfied
// - All tensors must be on the same device
// - All tensors must have strided layout
// - All tensors must be non-overlapping and dense
// - Resulting tensor must have the same dtype as the input one

<<<<<<< HEAD
bool will_promote_tensor(const Tensor& tensor, Scalar scalar, bool does_op_promote_integer_inputs_to_float = false) {
  // complex scalar + integral or boolean tensor will result in complex tensor
  if (scalar.isComplex() && at::isIntegralType(tensor.scalar_type(), /*includeBool*/ true)) {
    return true;
  }

  // complex scalar + float tensor will result in complex tensor
  if (scalar.isComplex() && at::isFloatingType(tensor.scalar_type())) {
    return true;
  }

  // float scalar + integral or boolean tensor will result in float tensor
  if (scalar.isFloatingPoint() && at::isIntegralType(tensor.scalar_type(), /*includeBool*/ true)) {
    return true;
  }

  // integral scalar + boolean tensor will result in integral tensor
  if (scalar.isIntegral(/*includeBool*/ false) && tensor.dtype() == at::kBool) {
    return true;
  }

=======
bool will_promote_tensor(const Tensor& tensor, const Scalar& scalar, bool does_op_promote_integer_inputs_to_float = false) {
>>>>>>> dad940f1
  // In case of division, integer inputs will result in float
  if (does_op_promote_integer_inputs_to_float) {
    if (at::isIntegralType(tensor.scalar_type(), /*includeBool*/ true)) {
      return true;
    }
  }

  return false;
}

// Please, make sure to call check_foreach_api_restrictions before calling this method.
// There is a set of preconditions that have to be satisfied.
bool check_fast_path_restrictions(
  ArrayRef<TensorList> tensorLists,
  ArrayRef<Scalar> scalarList = {},
  bool does_op_promote_integer_inputs_to_float = false) {
    auto expected_device = tensorLists[0][0].device();
    auto expected_dtype = tensorLists[0][0].dtype();

    auto is_tensor_okay = [&](const Tensor& tensor) {
      return tensor.dtype() == expected_dtype &&
             tensor.device() == expected_device &&
             tensor.layout() == at::kStrided &&
             tensor.is_non_overlapping_and_dense();
    };

    for (const auto& tensorList : tensorLists) {
      for (const auto& tensor : tensorList) {
        if (!is_tensor_okay(tensor)) {
          return false;
        }
      }
    }

    // Check if corresponding tensors in tensor lists have the same strides.
    for (int i=0; i < tensorLists.size(); i++) {
      for (int j=0; j < tensorLists[0].size(); j++) {
        if (tensorLists[0][j].strides() != tensorLists[i][j].strides()) {
          return false;
        }
      }
    }

    // For all j, tensorList[j][0] have the same shape and dtype. (this was a precondition
    // checked by `check_foreach_api_restrictions`). This means we only need to check if
    // {tensorList[0][0], tensorList[0][1], tensorList[0][2], ...} do type promotion with scalarLIst.
    for (int i=0; i < tensorLists[0].size(); i++) {
      if (does_op_promote_integer_inputs_to_float) {
        if (at::isIntegralType(tensorLists[0][i].scalar_type(), /*includeBool*/ true)) {
          return false;
        }
      }

      if (scalarList.size() == 1) {
        if (will_promote_tensor(tensorLists[0][i], scalarList[0])) {
          return false;
        }
      } else if (scalarList.size() > 1) {
        // Complex scalar list is not supported due to the limit for kernel launch argument (4KB)
        if (scalarList[i].isComplex()) {
          return false;
        }

        if (will_promote_tensor(tensorLists[0][i], scalarList[i])) {
          return false;
        }
      }
    }

    return true;
}

bool can_use_fast_route(ArrayRef<TensorList> tensorLists,
                        ArrayRef<Scalar> scalarList = {},
                        bool does_op_promote_integer_inputs_to_float = false) {
#ifdef __HIP_PLATFORM_HCC__
  return false;
#else
  return check_fast_path_restrictions(tensorLists, scalarList, does_op_promote_integer_inputs_to_float);
#endif
}

bool can_use_fast_route(TensorList tensors1, TensorList tensors2, bool does_op_promote_integer_inputs_to_float = false) {
#ifdef __HIP_PLATFORM_HCC__
  return false;
#else
  return can_use_fast_route({tensors1, tensors2}, {}, does_op_promote_integer_inputs_to_float);
#endif
}

}
}} // at::native<|MERGE_RESOLUTION|>--- conflicted
+++ resolved
@@ -65,8 +65,7 @@
 // - All tensors must be non-overlapping and dense
 // - Resulting tensor must have the same dtype as the input one
 
-<<<<<<< HEAD
-bool will_promote_tensor(const Tensor& tensor, Scalar scalar, bool does_op_promote_integer_inputs_to_float = false) {
+bool will_promote_tensor(const Tensor& tensor, const Scalar& scalar, bool does_op_promote_integer_inputs_to_float = false) {
   // complex scalar + integral or boolean tensor will result in complex tensor
   if (scalar.isComplex() && at::isIntegralType(tensor.scalar_type(), /*includeBool*/ true)) {
     return true;
@@ -87,9 +86,6 @@
     return true;
   }
 
-=======
-bool will_promote_tensor(const Tensor& tensor, const Scalar& scalar, bool does_op_promote_integer_inputs_to_float = false) {
->>>>>>> dad940f1
   // In case of division, integer inputs will result in float
   if (does_op_promote_integer_inputs_to_float) {
     if (at::isIntegralType(tensor.scalar_type(), /*includeBool*/ true)) {
