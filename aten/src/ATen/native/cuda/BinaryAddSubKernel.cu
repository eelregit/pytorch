#include <ATen/Dispatch.h>
#include <ATen/native/DispatchStub.h>
#include <ATen/native/cuda/Loops.cuh>
#include <ATen/native/BinaryOps.h>

// NOTE: CUDA on Windows requires that the enclosing function
// of a __device__ lambda not have internal linkage.

namespace at { namespace native {

template<typename scalar_t>
struct AddFunctor {
  AddFunctor(scalar_t a): alpha(a) {}
  __device__ __forceinline__ scalar_t operator() (const scalar_t a, const scalar_t b) const {
    return a + alpha * b;
  }
  private:
    scalar_t alpha;
};

void add_kernel_cuda(TensorIteratorBase& iter, const Scalar& alpha_scalar) {
  AT_DISPATCH_ALL_TYPES_AND_COMPLEX_AND3(kHalf, kBool, kBFloat16, iter.common_dtype(), "add_cuda/sub_cuda", [&]() {
    AddFunctor<scalar_t> f(alpha_scalar.to<scalar_t>());
    gpu_kernel_with_scalars(iter, f);
  });
}

<<<<<<< HEAD
static void sub_kernel_cuda(TensorIterator& iter, const Scalar& alpha_scalar) {
=======
static void sub_kernel_cuda(TensorIteratorBase& iter, const Scalar& alpha_scalar) {
>>>>>>> fee470d8
  add_kernel_cuda(iter, -alpha_scalar);
}

REGISTER_DISPATCH(add_stub, &add_kernel_cuda);
REGISTER_DISPATCH(sub_stub, &sub_kernel_cuda);

}} // namespace at::native<|MERGE_RESOLUTION|>--- conflicted
+++ resolved
@@ -25,11 +25,7 @@
   });
 }
 
-<<<<<<< HEAD
-static void sub_kernel_cuda(TensorIterator& iter, const Scalar& alpha_scalar) {
-=======
 static void sub_kernel_cuda(TensorIteratorBase& iter, const Scalar& alpha_scalar) {
->>>>>>> fee470d8
   add_kernel_cuda(iter, -alpha_scalar);
 }
 
