#include <torch/csrc/autograd/variable.h>

#include <torch/csrc/autograd/autograd.h>
#include <torch/csrc/autograd/edge.h>
#include <torch/csrc/autograd/engine.h>
#include <torch/csrc/autograd/function.h>
#include <torch/csrc/autograd/functions/accumulate_grad.h>
#include <torch/csrc/autograd/functions/tensor.h>
#include <torch/csrc/autograd/generated/Functions.h>
#include <torch/csrc/autograd/utils/error_messages.h>

#include <ATen/core/VariableHooksInterface.h>

#include <ATen/ATen.h>
#include <ATen/MemoryOverlap.h>
#include <c10/util/Exception.h>

#include <list>
#include <memory>
#include <mutex>
#include <stdexcept>
#include <string>
#include <vector>
#include <typeinfo>
#include <iostream>

namespace torch {
namespace autograd {


DifferentiableViewMeta::DifferentiableViewMeta(at::TensorImpl* self_impl,
  c10::optional<ViewInfo> backward_info,
  c10::optional<ViewInfo> forward_info,
  CreationMeta creation_meta)
    : AutogradMeta(self_impl),
      backward_info_(std::move(backward_info)),
      forward_info_(std::move(forward_info)),
      creation_meta_(creation_meta) {
  is_view_ = true;
  if (backward_info_.has_value()) {
    self_impl->set_version_counter(impl::version_counter(backward_info_.value().base_));
    attr_version_ = self_impl->version_counter().current_version();
  }
}

// Chain this view info with the new view op between base and tensor
ViewInfo ViewInfo::chain(const Variable & base, const Variable & tensor,
  std::function<Variable(const Variable&)> view_func) const {
  // Set `view_func` using the root base as input.
  // `view_func` is used to recover views in backward when either as_strided is not supported
  // or the view function changes the metadata which is not recorded by as_strided
  // See Note [View + Inplace update on base tensor] and [View + Inplace update on view tensor]
  // for more details how we use this function in backward.
  if (view_func) {
    // both current_view and it's parent have a view_func
    if (view_fn_) {
      // Copy parent view function to gain ownership
      auto prev_fn = view_fn_;
      view_func = [=](const at::Tensor& root_base) {
        auto temp = prev_fn(root_base);
        return view_func(temp);
      };
    } else {
      // current_view has a view_func and but it's parent doesn't have one
      if (base.unsafeGetTensorImpl()->support_as_strided()) {
        auto size = base.sizes().vec();
        auto stride = base.strides().vec();
        auto storage_offset = base.storage_offset();
        view_func = [=](const at::Tensor& root_base) {
          auto temp = root_base.as_strided(size, stride, storage_offset);
          return view_func(temp);
        };
      } else {
        // When base is a view but doesn't carry a view_fn in DifferentiableViewMeta, it's
        // a view that doesn't support inplace update, e.g. unbind.
        // In this case we should throw an error when inplace update happens in **forward**.
        // One would naturally think the following function will be first called in backward pass.
        // But the first call site is indeed in **forward** pass when we refresh `grad_fn`
        // triggered by inplace update.
        // Search Note [View + Inplace update for view tensor] to for the call site.
        view_func = [=](const at::Tensor& root_base) {
          TORCH_CHECK(false, "This view is the output of a function that returns multiple views."
                  "Such functions do not allow the output views to be modified inplace."
                  "You should replace the inplace operation by an out-of-place one");
          return root_base;
        };
      }
    }
  } else if(view_fn_) {
    // if current_view doesn't have a view_func but it's parent has one
    // Copy parent view function to gain ownership
    auto prev_view_fn = view_fn_;
    auto size = tensor.sizes().vec();
    auto stride = tensor.strides().vec();
    auto storage_offset = tensor.storage_offset();
    view_func = [=](const at::Tensor& root_base) {
      auto temp = prev_view_fn(root_base);
      return temp.as_strided(size, stride, storage_offset);
    };
  }

  return ViewInfo(base_, view_func);
}

namespace {

at::Tensor singleton_undefined_tensor;

struct ConcreteAutogradMetaFactory : public c10::impl::AutogradMetaFactory {
  std::unique_ptr<c10::AutogradMetaInterface> make() const override {
    return std::make_unique<AutogradMeta>();
  }
  const at::Tensor& undefined_tensor() const override {
    return singleton_undefined_tensor;
  }
};

ConcreteAutogradMetaFactory meta_factory;

static c10::impl::AutogradMetaFactoryRegisterer meta_factory_registerer(&meta_factory);

}

namespace impl {

  AutogradMeta* materialize_autograd_meta(const Variable& self) {
    TORCH_CHECK(self.defined(), "cannot call materialize_autograd_meta() on undefined tensor");
    auto p = self.unsafeGetTensorImpl();
    if (!p->autograd_meta()) {
      p->set_autograd_meta(std::make_unique<AutogradMeta>());
    }
    return get_autograd_meta(self);
  }

  void rebase_history(const Variable& self, Edge gradient_edge) {
    TORCH_INTERNAL_ASSERT(gradient_edge.function != nullptr);
    auto diff_view_meta = get_view_autograd_meta(self);
    if (diff_view_meta) {
      // See NOTE [ View + Inplace detection ]
      auto creation_meta = diff_view_meta->get_creation_meta();
      if (creation_meta != CreationMeta::MULTI_OUTPUT_SAFE) {
        // Do not use handle_view_on_rebase here as check_inplace should have been called before this
        // and either throw an error or clear the warning
        // Temporary error message as a full fix is too risky for now
        // Should be an internal assert again
        TORCH_INTERNAL_ASSERT(creation_meta == CreationMeta::DEFAULT);
        TORCH_INTERNAL_ASSERT(gradient_edge.input_nr == 0);
        TORCH_INTERNAL_ASSERT(gradient_edge.function);
        TORCH_CHECK(
            gradient_edge.function->num_inputs() == 1,
            "Functions which modify views in-place must return a single Variable");
        auto view_info = diff_view_meta->get_backward_view();
        diff_view_meta->output_nr_ = gradient_edge.input_nr;
        auto copy_slices = std::make_shared<CopySlices>(
            view_info.base_, at::TensorGeometry(self), view_info.view_fn_, std::move(gradient_edge.function));
        set_gradient_edge(view_info.base_, {std::move(copy_slices), 0});
        self.grad_fn(); // trigger an update to the view's grad_fn
        return;
      }
    }

    set_gradient_edge(self, std::move(gradient_edge));
  }

  void create_cpp_hook(const Variable& self) {
    auto &list = materialize_autograd_meta(self)->cpp_hooks_list_;
    list.reset(new hooks_list());
    std::unique_ptr<FunctionPreHook> hook_ptr(new CppFunctionPreHook(list, self.output_nr()));
    clear_hooks(self);
    add_hook(self, std::make_shared<CppFunctionPreHook>(list, 0));
    auto fn = self.grad_fn();
    if (fn) {
      fn->add_pre_hook(std::move(hook_ptr));
    }
  }

  void set_grad_accumulator(const Variable& self,
      std::weak_ptr<Node> grad_accumulator) {
    materialize_autograd_meta(self)->grad_accumulator_ = std::move(grad_accumulator);
  }

  std::shared_ptr<Node> try_get_grad_accumulator(const Variable& self) {
    if (get_autograd_meta(self)) {
      return get_autograd_meta(self)->grad_accumulator_.lock();
    } else {
      return nullptr;
    }
  }

  std::shared_ptr<Node> grad_accumulator(const Variable& self) {
    auto autograd_meta = get_autograd_meta(self);
    if (!autograd_meta) {
      return nullptr;
    }
    if (autograd_meta->grad_fn_) {
      throw std::logic_error(
          "grad_accumulator() should be only called on leaf Variables");
    }
    if (!autograd_meta->requires_grad_) {
      return nullptr;
    }

    std::lock_guard<std::mutex> lock(autograd_meta->mutex_);

    auto result = autograd_meta->grad_accumulator_.lock();
    if (result)
      return result;

    c10::raw::intrusive_ptr::incref(self.unsafeGetTensorImpl());
    auto intrusive_from_this = c10::intrusive_ptr<at::TensorImpl>::reclaim(self.unsafeGetTensorImpl());
    result = std::make_shared<AccumulateGrad>(Variable(std::move(intrusive_from_this)));
    autograd_meta->grad_accumulator_ = result;
    return result;
  }

  Edge gradient_edge(const Variable& self) {
    // If grad_fn is null (as is the case for a leaf node), we instead
    // interpret the gradient function to be a gradient accumulator, which will
    // accumulate its inputs into the grad property of the variable. These
    // nodes get suppressed in some situations, see "suppress gradient
    // accumulation" below. Note that only variables which have `requires_grad =
    // True` can have gradient accumulators.
    if (const auto& gradient = self.grad_fn()) {
      return Edge(gradient, self.output_nr());
    } else {
      return Edge(grad_accumulator(self), 0);
    }
  }

  void set_gradient_edge(const Variable& self, Edge edge) {
    auto* meta = materialize_autograd_meta(self);
    meta->grad_fn_ = std::move(edge.function);
    meta->output_nr_ = edge.input_nr;
    // For views, make sure this new grad_fn_ is not overwritten unless it is necessary
    // in the VariableHooks::grad_fn below.
    // This logic is only relevant for custom autograd Functions for which multiple
    // operations can happen on a given Tensor before its gradient edge is set when
    // exiting the custom Function.
    auto diff_view_meta = get_view_autograd_meta(self);
    if (diff_view_meta) {
      diff_view_meta->set_attr_version(self._version());
    }
  }

  Node* grad_fn_unsafe(const Variable& self) {
    if (get_autograd_meta(self)) {
      return get_autograd_meta(self)->grad_fn_.get();
    } else {
      return nullptr;
    }
  }

  // Versions
  //~~~~~~~~~~~~~~~~~~~~~~~~~~~~~~~~~~~~~~~~~~~~~~~~~~~~~~~~~~~~~~~~~~~~~~~~~~~~~~

  void set_version_counter(
      const Variable& self,
      const c10::VariableVersion& version_counter) {
    TORCH_CHECK(self.defined(), "cannot call set_version_counter() on undefined tensor");
    self.unsafeGetTensorImpl()->set_version_counter(version_counter);
  }

  void bump_version(const Variable& self) {
    TORCH_CHECK(self.defined(), "cannot call bump_version() on undefined tensor");
    self.unsafeGetTensorImpl()->bump_version();
  }

  const c10::VariableVersion& version_counter(const Variable& self) {
    TORCH_CHECK(self.defined(), "cannot call version_counter() on undefined tensor");
    return self.unsafeGetTensorImpl()->version_counter();
  }

  // Hooks
  //~~~~~~~~~~~~~~~~~~~~~~~~~~~~~~~~~~~~~~~~~~~~~~~~~~~~~~~~~~~~~~~~~~~~~~~~~~~~~~

  void add_hook(const Variable& self, std::shared_ptr<FunctionPreHook> hook) {
    materialize_autograd_meta(self)->hooks_.push_back(std::move(hook));
  }

  namespace {
    std::vector<std::shared_ptr<FunctionPreHook>> empty_singleton;
  }

  // TODO: Return an ArrayRef instead (and delete the singleton while you're at
  // it
  const std::vector<std::shared_ptr<FunctionPreHook>>& hooks(const Variable& self)
      {
    if (get_autograd_meta(self)) {
      return get_autograd_meta(self)->hooks_;
    } else {
      return empty_singleton;
    }
  }

  void clear_hooks(const Variable& self) {
    // This is a little goofy, but usually this should be a no oop
    materialize_autograd_meta(self)->hooks_.clear();
  }

  void set_name(const Variable& self, const std::string& name) {
    materialize_autograd_meta(self)->name_ = name;
  }

  // Miscellaneous
  //~~~~~~~~~~~~~~~~~~~~~~~~~~~~~~~~~~~~~~~~~~~~~~~~~~~~~~~~~~~~~~~~~~~~~~~~~~~~~~

  void set_pyobj(const Variable& self, PyObject* pyobj) {
    TORCH_CHECK(self.defined(), "cannot call set_pyobj() on undefined tensor");
    self.unsafeGetTensorImpl()->set_pyobj(pyobj);
  }

  PyObject* pyobj(const Variable& self) {
    TORCH_CHECK(self.defined(), "cannot call pyobj() on undefined tensor");
    return self.unsafeGetTensorImpl()->pyobj();
  }

  AutogradMeta* get_autograd_meta(const Variable& self) {
    // NB: could return nullptr
    TORCH_CHECK(self.defined(), "cannot call get_autograd_meta() on undefined tensor");
    return static_cast<AutogradMeta*>(self.unsafeGetTensorImpl()->autograd_meta());
  }

  DifferentiableViewMeta* get_view_autograd_meta(const Variable& self) {
    // NB: return nullptr if self is not a view
    AutogradMeta* meta = get_autograd_meta(self);
    if (meta && meta->is_view_) {
      return static_cast<DifferentiableViewMeta*>(meta);
    } else {
      return nullptr;
    }
  }

} // namespace impl

using at::Tensor;

struct VariableHooks final : at::impl::VariableHooksInterface {
  Tensor tensor_data(const Tensor&) const override;
  Tensor variable_data(const Tensor&) const override;
  const std::shared_ptr<torch::autograd::Node>& grad_fn(const Tensor&) const override;
  unsigned _register_hook(const Tensor&, std::function<Tensor(const Tensor&)> hook) const override;
  void remove_hook(const Tensor&, unsigned pos) const override;
  bool is_view(const Tensor&) const override;
  const Tensor& base(const Tensor&) const override;
  const std::string& name(const Tensor&) const override;
  bool is_leaf(const Tensor&) const override;
  int64_t output_nr(const Tensor&) const override;
  void set_data(const Tensor & self, const Tensor & new_data) const override;
  Tensor data(const Tensor & self) const override;
  int64_t _version(const Tensor & self) const override;
<<<<<<< HEAD
  void retain_grad(Tensor & self) const override;
  void _backward(const Tensor& self, at::TensorList inputs,
    const c10::optional<Tensor>& gradient, c10::optional<bool> keep_graph,
    bool create_graph) const override;
  Tensor& requires_grad_(Tensor& self, bool _requires_grad) const override;
=======
  void retain_grad(const Tensor & self) const override;
>>>>>>> a462133f
};

VariableHooks variableHooks;
at::impl::VariableHooksRegisterer registerVariableHooks(&variableHooks);

Tensor VariableHooks::variable_data(const Tensor& self) const {
  TORCH_CHECK(self.defined(), "cannot call variable_data() on undefined tensor");
  auto self_impl_copy = self.unsafeGetTensorImpl()->shallow_copy_and_detach(
    /*version_counter=*/0,
    /*allow_tensor_metadata_change=*/false);
  self_impl_copy->set_autograd_meta(nullptr);
  return at::Tensor(self_impl_copy);
}

Tensor VariableHooks::tensor_data(const Tensor& self) const {
  TORCH_CHECK(self.defined(), "cannot call tensor_data() on undefined tensor");
  auto self_impl_copy = self.unsafeGetTensorImpl()->shallow_copy_and_detach(
    /*version_counter=*/self.unsafeGetTensorImpl()->version_counter(),
    /*allow_tensor_metadata_change=*/self.unsafeGetTensorImpl()->allow_tensor_metadata_change());
  return at::Tensor(self_impl_copy);
}

bool VariableHooks::is_leaf(const Tensor & self) const {
  if (impl::get_autograd_meta(self)) {
    return impl::get_autograd_meta(self)->grad_fn_ == nullptr;
  } else {
    return true;
  }
}

int64_t VariableHooks::output_nr(const Tensor & self) const {
  if (impl::get_autograd_meta(self)) {
    return impl::get_autograd_meta(self)->output_nr_;
  } else {
    return 0;
  }
}

void VariableHooks::set_data(const Tensor & self, const Tensor & new_data) const {
  // `var.set_data(new_data)` shallow-copies all non-autograd TensorImpl fields
  // from `new_data` to `var`. It requires that `new_data` and `var` have compatible
  // tensor type.
  TORCH_CHECK(
    _has_compatible_shallow_copy_type(self, new_data),
    "Attempted to call `variable.set_data(tensor)`, but `variable` and `tensor` have incompatible tensor type.");

  // Resets gradient accumulator if metadata is out of date
  AutogradMeta* autograd_meta = impl::get_autograd_meta(self);
  if (autograd_meta) {
    std::lock_guard<std::mutex> lock(autograd_meta->mutex_);
    auto prior_accumulator = autograd_meta->grad_accumulator_.lock();
    if (prior_accumulator) {
      const auto prior_device = prior_accumulator->input_metadata(0).device();
      const auto new_device = new_data.device();

      if (!new_data.options().type_equal(self.options()) || prior_device != new_device) {
        autograd_meta->grad_accumulator_.reset();
      }
    }
  }

  // Version counter is not shared when we replace a `Variable`'s tensor data
  // by calling `set_data(...)`. The original version of the `Variable` is always preserved.
  // See NOTE [ Version Counter Sharing ] for details.
  //
  // `var.set_data(new_data)` always ignores `var`'s `allow_tensor_metadata_change_`, because
  // users need this API as an escape hatch for changing a tensor's metadata regardless of its
  // `allow_tensor_metadata_change_` value, and the users are responsible for ensuring this is
  // the behavior they want.
  self.unsafeGetTensorImpl()->shallow_copy_from(new_data.getIntrusivePtr());
}

Tensor VariableHooks::data(const Tensor & self) const {
  return self.variable_data();
}

int64_t VariableHooks::_version(const Tensor & self) const {
  return self.unsafeGetTensorImpl()->version_counter().current_version();
}

void VariableHooks::retain_grad(const Tensor & self) const {
  TORCH_CHECK(self.requires_grad(), "can't retain_grad on Tensor that has requires_grad=False");
  if (self.is_leaf()) {  // no-op for leaves
    return;
  }
  if (impl::get_autograd_meta(self)->retains_grad_) {
    return;
  }
  c10::weak_intrusive_ptr<c10::TensorImpl> weak_self(self.getIntrusivePtr());

  std::function<void(Tensor)> retain_grad_hook([weak_self](const Tensor& grad) {
    if (weak_self.expired()) {
      return;
    } else {
      auto var = weak_self.lock();
      if (!var->grad().defined()) {
        if (grad.is_sparse()) {
          var->mutable_grad() = grad.clone();
        } else {
          var->mutable_grad() = grad.clone(at::MemoryFormat::Contiguous);
        }
      } else {
        var->mutable_grad() = var->grad() + grad;
      }
    }
  });

  self.register_hook(retain_grad_hook);
  impl::get_autograd_meta(self)->retains_grad_ = true;
}

void VariableHooks::_backward(
    const Tensor& self,
    at::TensorList inputs,
    const c10::optional<Tensor>& gradient,
    c10::optional<bool> keep_graph,
    bool create_graph) const {
  // TODO torch::autograd::backward should take the c10::optional<Tensor> gradient directly
  // instead of us having to unwrap it to Tensor _gradient here.
  Tensor _gradient = gradient.has_value() ? *gradient : Tensor();
  std::vector<torch::autograd::Variable> input_vars(inputs.begin(), inputs.end());
  torch::autograd::backward({self}, {_gradient}, keep_graph, create_graph, input_vars);
}

Tensor& VariableHooks::requires_grad_(Tensor& self, bool _requires_grad) const {
  if (!self.is_leaf() && !_requires_grad) {
    throw std::runtime_error(
      autograd::utils::requires_grad_leaf_error(_requires_grad)
    );
  }
  return self.set_requires_grad(_requires_grad);
}

// Backward View Variables
//~~~~~~~~~~~~~~~~~~~~~~~~~~~~~~~~~~~~~~~~~~~~~~~~~~~~~~~~~~~~~~~~~~~~~~~~~~~~~~

bool VariableHooks::is_view(const Tensor& self) const {
  auto diff_view_meta = torch::autograd::impl::get_view_autograd_meta(self);
  if (diff_view_meta) {
    return diff_view_meta->has_bw_view();
  } else {
    return false;
  }
}

const Tensor& VariableHooks::base(const Tensor& self) const {
  auto diff_view_meta = torch::autograd::impl::get_view_autograd_meta(self);
  if (diff_view_meta) {
    TORCH_CHECK(diff_view_meta->has_bw_view(), "Can't get base of non-backward view Tensor");
    return diff_view_meta->get_backward_view().base_;
  } else {
    throw std::runtime_error("Can't get base of non-view Tensor");
  }
}

namespace {
  std::string singleton_string;
}

const std::string& VariableHooks::name(const Tensor& self) const {
  TORCH_CHECK(self.defined(), "cannot call variable_data() on undefined tensor");
  if (torch::autograd::impl::get_autograd_meta(self)) {
    return torch::autograd::impl::get_autograd_meta(self)->name_;
  } else {
    return singleton_string;
  }
}

namespace {
  std::shared_ptr<torch::autograd::Node> singleton_shared_ptr;
}

const std::shared_ptr<torch::autograd::Node>& VariableHooks::grad_fn(const Tensor& self) const {
  auto diff_view_meta = torch::autograd::impl::get_view_autograd_meta(self);
  if (diff_view_meta) {
    // See NOTE [ View + Inplace detection ]
    if (diff_view_meta->get_creation_meta() != CreationMeta::MULTI_OUTPUT_SAFE) {
      std::lock_guard<std::mutex> lock(diff_view_meta->mutex_);
      auto view_info = diff_view_meta->get_backward_view();
      if (!diff_view_meta->grad_fn_ && !view_info.base_.requires_grad()) {
        return diff_view_meta->grad_fn_;
      }
      auto current_version = self._version();
      if (diff_view_meta->get_attr_version() != current_version) {
        // This is an indirect rebase_history due to another view or the base being modified inplace
        handle_view_on_rebase(diff_view_meta, /* indirect */ true);
        TORCH_INTERNAL_ASSERT(diff_view_meta->output_nr_ == 0);
        // Note [View + Inplace update for view tensor]
        // An inplace update happened on Tensor `self` (which is a view).
        // For example:
        //   view_1 = view_op_1(diff_view_meta->base_)
        //   view_2 = view_op_2(view_1)
        //   ...
        //   self = view_op_n(view_n-1)
        //   self = inplace_op(self)
        //
        // For CPU/CUDA backends, we employ one AsStridedBackward Node to represent the chain of
        // view backward ops for effienciency.
        //
        // However in XLA backend we don't have full support of AsStridedBackward, we instead run a full
        // forward pass with a tensor that requires gradient to get proper grad_fn setup,
        // then save it to DifferentiableViewMeta for future use.
        // This is fairly cheap for XLA lazy tensor approach (but would be really expensive for CPU/CUDA).
        // XLA Tensor only run thorugh VariableType dispatch and lower the forward pass to a XLA HLO graph,
        // then we take grad_fn and never materialize the tensor content.
        // So we only construct the graph but not execute it, which is a fairly cheap operation to do.
        //
        // See Note [View + Inplace update for base tensor] for what we do to base tensor when
        // an in-place operation happens.
        //
        // TODO: Potentially the following logic can be replaced by special logic in VariableType_x.cpp
        //       that would provide a way to recreate the grad_fn chain.
        if (view_info.has_view_fn()) {
          auto view_fn = view_info.view_fn();
          auto diff_view = view_fn(view_info.base_);
          diff_view_meta->grad_fn_ = diff_view.grad_fn();
        } else {
          auto fn = std::make_shared<torch::autograd::generated::AsStridedBackward>();
          fn->self_geometry = at::TensorGeometry(view_info.base_);
          fn->size = self.sizes().vec();
          fn->stride = self.strides().vec();
          fn->storage_offset = self.storage_offset();
          fn->set_next_edges(torch::autograd::collect_next_edges(view_info.base_));
          fn->add_input_metadata(
            view_info.base_.options(),
            self.sizes(), // Note: sizes(), not base_.sizes(), is intentional
            view_info.base_.device());
          diff_view_meta->grad_fn_ = std::move(fn);
        }
        diff_view_meta->set_attr_version(current_version);
      }
      return diff_view_meta->grad_fn_;
    }
  }

  if (torch::autograd::impl::get_autograd_meta(self)) {
    return torch::autograd::impl::get_autograd_meta(self)->grad_fn_;
  } else {
    return singleton_shared_ptr;
  }
}

void VariableHooks::remove_hook(const Tensor& self, unsigned pos) const {
  auto &list = torch::autograd::impl::materialize_autograd_meta(self)->cpp_hooks_list_;
  TORCH_CHECK(list && pos < list->size() , "Invalid index, no hook at position ", pos);
  // Hook will be ignored
  (*list)[pos] = nullptr;
}

unsigned VariableHooks::_register_hook(const Tensor& self, std::function<Tensor(const Tensor&)> hook) const {
  TORCH_CHECK(self.requires_grad(), "cannot register a hook on a variable that "
                           "doesn't require gradient");
  // NB: materialize_autograd_meta unnecessary due to requires grad check
  auto &list = torch::autograd::impl::get_autograd_meta(self)->cpp_hooks_list_;
  if(!list) {
    torch::autograd::impl::create_cpp_hook(self);
  }
  unsigned idx = list->size();
  list->push_back(hook);
  return idx;
}

void handle_view_on_rebase(DifferentiableViewMeta* diff_view_meta, bool indirect) {
  /// See NOTE [ View + Inplace detection ] for justification of the logic below
  auto creation_meta = diff_view_meta->get_creation_meta();
  if (creation_meta != CreationMeta::DEFAULT) {
    auto grad_fn = diff_view_meta->grad_fn_.get();
    std::string msg;
    std::string modified_obj;
    // Create the header for the error message.
    if (indirect) {
      modified_obj = "its base or another view of its base has been";
    } else {
      modified_obj = "is being";
    }
    if (grad_fn) {
      msg = c10::str("Output ", diff_view_meta->output_nr_, " of ", grad_fn->name(), " is a view and ",
                     modified_obj, " modified inplace.");
    } else {
      msg = c10::str("A view was created in no_grad mode and ", modified_obj, " modified inplace with grad mode enabled.");
    }

    if (creation_meta == CreationMeta::MULTI_OUTPUT_NODE) {
      TORCH_CHECK(false, msg, " This view is the output of a function that returns multiple views. Such functions do not"
                         " allow the output views to be modified inplace. You should replace the inplace operation by an"
                         " out-of-place one.");
    } else {
      if (creation_meta == CreationMeta::NO_GRAD_MODE) {
        TORCH_INTERNAL_ASSERT(!grad_fn);
        msg = c10::str(msg, " Given that this use case is ambiguous and error-prone, it is deprecated and will be forbidden"
                       "  starting 1.6 (see https://github.com/pytorch/pytorch/pull/32839 for more details about this). You"
                       " can clarify your code and remove this warning by moving both the view and the inplace either both"
                       " inside the no_grad block (if you don't want the inplace to be tracked) or both outside (if you want"
                       " the inplace to be tracked).");
      } else if (creation_meta == CreationMeta::IN_CUSTOM_FUNCTION) {
        msg = c10::str(msg, " This view was created inside a custom Function (or because an input was returned as-is) and the"
                       " autograd logic to handle view+inplace would override the custom backward associated with the custom"
                       " Function, leading to incorrect gradients. This behavior is deprecated and will be forbidden starting"
                       " version 1.6. You can remove this warning by cloning the output of the custom Function.");
      } else if (creation_meta == CreationMeta::MULTI_OUTPUT_SAFE) {
        msg = c10::str(msg, " This view is an output of a function that "
                       "returns multiple views. Inplace operators on such "
                       "views are being deprecated and will be forbidden "
                       "starting from version 1.8. Consider using `unsafe_` "
                       "version of the function that produced this view or "
                       "don't modify this view inplace.");
      } else {
        TORCH_INTERNAL_ASSERT(false, "Invalid CreationMeta state");
      }

      if (!indirect && !grad_fn && diff_view_meta->requires_grad()) {
        // This view is (wrongly) detected as a leaf that requires grad and would raise the surprising: "a leaf Variable that
        // requires grad is being used in an in-place operation." after the warning from the `check_inplace` function in
        // VariabbleTypeUtils.h. So we make the warning an error directly.
        TORCH_CHECK(false, msg);
      } else {
        TORCH_WARN(msg);
      }
    }

    // We warn only once per view
    // Note that if a Tensor is modified inplace from two threads at the same time, this is not thread safe and can warn
    // multiple time. This is ok as it should be a rare event.
    diff_view_meta->set_creation_meta(CreationMeta::DEFAULT);
  }
}



}} // namespace torch::autograd<|MERGE_RESOLUTION|>--- conflicted
+++ resolved
@@ -348,15 +348,11 @@
   void set_data(const Tensor & self, const Tensor & new_data) const override;
   Tensor data(const Tensor & self) const override;
   int64_t _version(const Tensor & self) const override;
-<<<<<<< HEAD
-  void retain_grad(Tensor & self) const override;
+  void retain_grad(const Tensor & self) const override;
   void _backward(const Tensor& self, at::TensorList inputs,
     const c10::optional<Tensor>& gradient, c10::optional<bool> keep_graph,
     bool create_graph) const override;
-  Tensor& requires_grad_(Tensor& self, bool _requires_grad) const override;
-=======
-  void retain_grad(const Tensor & self) const override;
->>>>>>> a462133f
+  Tensor& requires_grad_(const Tensor& self, bool _requires_grad) const override;
 };
 
 VariableHooks variableHooks;
@@ -481,13 +477,13 @@
   torch::autograd::backward({self}, {_gradient}, keep_graph, create_graph, input_vars);
 }
 
-Tensor& VariableHooks::requires_grad_(Tensor& self, bool _requires_grad) const {
+Tensor& VariableHooks::requires_grad_(const Tensor& self, bool _requires_grad) const {
   if (!self.is_leaf() && !_requires_grad) {
     throw std::runtime_error(
       autograd::utils::requires_grad_leaf_error(_requires_grad)
     );
   }
-  return self.set_requires_grad(_requires_grad);
+  return const_cast<Tensor&>(self).set_requires_grad(_requires_grad);
 }
 
 // Backward View Variables
