#pragma once
#include <c10/core/ScalarType.h>
#include <torch/csrc/WindowsTorchApiMacro.h>

namespace torch {
namespace jit {
namespace tensorexpr {

class Add;
class Sub;
class Mul;
class Div;
class Mod;
class Max;
class Min;
class And;
class Or;
class Xor;
class Lshift;
class Rshift;
class CompareSelect;

#define IMM_DECLARE(Type, Name) class Name##Imm;

AT_FORALL_SCALAR_TYPES_AND2(Bool, Half, IMM_DECLARE)
#undef IMM_DECLARE

class Cast;
class Var;
class Buf;
class Let;
class LetStmt;
class Ramp;
class Load;
class For;
class Block;
class Store;
class Broadcast;
class IfThenElse;
class BaseCallNode;
class Intrinsics;
class FunctionCall;
class Allocate;
class Free;
class Cond;
class Term;
class Polynomial;
class RoundOff;
<<<<<<< HEAD
class AtomicAdd;
=======
class ReduceOp;
>>>>>>> a2d14a8f

class TORCH_API IRVisitor {
 public:
  virtual ~IRVisitor() {}
  virtual void visit(const Add* v);
  virtual void visit(const Sub* v);
  virtual void visit(const Mul* v);
  virtual void visit(const Div* v);
  virtual void visit(const Mod* v);
  virtual void visit(const Max* v);
  virtual void visit(const Min* v);
  virtual void visit(const And* v);
  virtual void visit(const Or* v);
  virtual void visit(const Xor* v);
  virtual void visit(const Lshift* v);
  virtual void visit(const Rshift* v);
  virtual void visit(const CompareSelect* v);

#define IMM_PRINT_VISIT(Type, Name) virtual void visit(const Name##Imm* v);

  AT_FORALL_SCALAR_TYPES_AND2(Bool, Half, IMM_PRINT_VISIT)
#undef IMM_PRINT_VISIT

  virtual void visit(const Cast* v);
  virtual void visit(const Var* v);
  virtual void visit(const Buf* v);
  virtual void visit(const Let* v);
  virtual void visit(const LetStmt* v);
  virtual void visit(const Ramp* v);
  virtual void visit(const Load* v);
  virtual void visit(const For* v);
  virtual void visit(const Block* v);
  virtual void visit(const Store* v);
  virtual void visit(const Broadcast* v);
  virtual void visit(const IfThenElse* v);

  // BaseCallNode is the base class for all call nodes.
  // For any visitors that only needs the common behavior, only override this
  // function is enough. This is because all derived class handlers will call
  // this function by default.
  // Override the derived class handler only if the logic is more specific to
  // that.
  virtual void visit(const BaseCallNode* v);
  virtual void visit(const Intrinsics* v);
  virtual void visit(const FunctionCall* v);
  virtual void visit(const Allocate* v);
  virtual void visit(const Free* v);
  virtual void visit(const Cond* v);
  virtual void visit(const Term* v);
  virtual void visit(const Polynomial* v);
  virtual void visit(const RoundOff* v);
<<<<<<< HEAD
  virtual void visit(const AtomicAdd* v);
=======
  virtual void visit(const ReduceOp* v);
>>>>>>> a2d14a8f
};

} // namespace tensorexpr
} // namespace jit
} // namespace torch<|MERGE_RESOLUTION|>--- conflicted
+++ resolved
@@ -46,11 +46,8 @@
 class Term;
 class Polynomial;
 class RoundOff;
-<<<<<<< HEAD
+class ReduceOp;
 class AtomicAdd;
-=======
-class ReduceOp;
->>>>>>> a2d14a8f
 
 class TORCH_API IRVisitor {
  public:
@@ -102,11 +99,8 @@
   virtual void visit(const Term* v);
   virtual void visit(const Polynomial* v);
   virtual void visit(const RoundOff* v);
-<<<<<<< HEAD
+  virtual void visit(const ReduceOp* v);
   virtual void visit(const AtomicAdd* v);
-=======
-  virtual void visit(const ReduceOp* v);
->>>>>>> a2d14a8f
 };
 
 } // namespace tensorexpr
