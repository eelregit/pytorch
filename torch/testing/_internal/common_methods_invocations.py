--- conflicted
+++ resolved
@@ -382,25 +382,23 @@
                         kwargs=dict(dim=1)),)
 
 def sample_inputs_linalg_multi_dot(op_info, device, dtype, requires_grad):
-    test_cases: Tuple[Tuple[Tuple[int, ...], ...], ...] = (
-        ((S,), (S,)),
-        ((1, S), (S, 1)),
-        ((S, 0), (0, S)),
-        ((0, S), (S, 2)),
-        ((2, S), (S, 2), (2, S)),
-    )
+    test_cases= [
+        [(S,), (S,)],
+        [(1, S), (S, 1)],
+        [(S, 0), (0, S)],
+        [(0, S), (S, 2)],
+        [(2, S), (S, 2), (2, S)],
+    ]
 
     result = []
-    test_case: Tuple[Tuple[int, ...], ...]
     for test_case in test_cases:
         tensors = []
-        size: Tuple[int, ...]
         for size in test_case:
             t = make_tensor(size, device, dtype, requires_grad=requires_grad)
             tensors.append(t)
-        result.append(SampleInput(tuple(tensors)))
-
-    return tuple(result)
+        result.append(SampleInput(tensors))
+
+    return result
 
 def sample_inputs_linalg_norm(op_info, device, dtype, requires_grad):
     test_sizes = [
@@ -1961,24 +1959,18 @@
            supports_autograd=False,
            ),
     OpInfo('linalg.multi_dot',
-           # gradcheck expects the input arguments as a flat list (see https://github.com/pytorch/pytorch/issues/51996)
-           op=lambda *args, out=None: torch.linalg.multi_dot(args, out=out),
+           aten_name='linalg_multi_dot',
            dtypes=floating_and_complex_types_and(torch.half),
+           dtypesIfCPU=all_types_and_complex_and(torch.half, torch.bfloat16),
            dtypesIfCUDA=floating_and_complex_types_and(torch.half, *[torch.bfloat16] if CUDA11OrLater else []),
-           dtypesIfCPU=all_types_and_complex_and(torch.half, torch.bfloat16),
            test_inplace_grad=False,
-           supports_tensor_out=True,
-           sample_inputs_func=sample_inputs_linalg_multi_dot,
-           aten_name='linalg_multi_dot',
+           # Batched grad checks fail for empty input tensors (see https://github.com/pytorch/pytorch/issues/53407)
            check_batched_grad=False,
            check_batched_gradgrad=False,
+           sample_inputs_func=sample_inputs_linalg_multi_dot,
            skips=(
-               # These call into check_alias_annotation which does not support TensorList inputs
-               SkipInfo('TestCommon', 'test_variant_consistency_jit', 
-                        dtypes=[torch.float32, torch.int32]),
-               # TODO: this is failing with AssertionError: False is not true
-               SkipInfo('TestCommon', 'test_variant_consistency_jit',
-                        dtypes=[torch.float16]),
+               # This test is not working properly for TensorList inputs
+               SkipInfo('TestCommon', 'test_variant_consistency_jit'),
            )),
     OpInfo('linalg.norm',
            op=torch.linalg.norm,
@@ -2541,11 +2533,6 @@
            test_inplace_grad=False,
            sample_inputs_func=sample_inputs_sort),
     OpInfo('stack',
-<<<<<<< HEAD
-           # gradcheck expects the input arguments as a flat list (see https://github.com/pytorch/pytorch/issues/51996)
-           op=lambda *args, idx: torch.stack([*args], idx),
-=======
->>>>>>> 1231ef33
            dtypes=all_types_and_complex_and(torch.bool, torch.float16, torch.bfloat16),
            test_inplace_grad=False,
            supports_tensor_out=False,
@@ -2555,11 +2542,6 @@
                SkipInfo('TestCommon', 'test_variant_consistency_jit'),
            )),
     OpInfo('hstack',
-<<<<<<< HEAD
-           # gradcheck expects the input arguments as a flat list (see https://github.com/pytorch/pytorch/issues/51996)
-           op=lambda *args: torch.hstack([*args]),
-=======
->>>>>>> 1231ef33
            dtypes=all_types_and_complex_and(torch.bool, torch.float16, torch.bfloat16),
            test_inplace_grad=False,
            supports_tensor_out=False,
@@ -2569,11 +2551,6 @@
                SkipInfo('TestCommon', 'test_variant_consistency_jit'),
            )),
     OpInfo('vstack',
-<<<<<<< HEAD
-           # gradcheck expects the input arguments as a flat list (see https://github.com/pytorch/pytorch/issues/51996)
-           op=lambda *args: torch.vstack([*args]),
-=======
->>>>>>> 1231ef33
            dtypes=all_types_and_complex_and(torch.bool, torch.float16, torch.bfloat16),
            test_inplace_grad=False,
            supports_tensor_out=False,
@@ -2583,11 +2560,6 @@
                SkipInfo('TestCommon', 'test_variant_consistency_jit'),
            )),
     OpInfo('dstack',
-<<<<<<< HEAD
-           # gradcheck expects the input arguments as a flat list (see https://github.com/pytorch/pytorch/issues/51996)
-           op=lambda *args: torch.dstack([*args]),
-=======
->>>>>>> 1231ef33
            dtypes=all_types_and_complex_and(torch.bool, torch.float16, torch.bfloat16),
            test_inplace_grad=False,
            supports_tensor_out=False,
